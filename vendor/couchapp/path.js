--- conflicted
+++ resolved
@@ -1,19 +1,11 @@
 // from couch.js
-<<<<<<< HEAD
-function encodeOptions(options, noJSON) {
-=======
 function encodeOptions(options, noJson) {
->>>>>>> 1e1a37c7
   var buf = []
   if (typeof(options) == "object" && options !== null) {
     for (var name in options) {
       if (!options.hasOwnProperty(name)) continue;
       var value = options[name];
-<<<<<<< HEAD
-      if (!noJSON && (name == "key" || name == "startkey" || name == "endkey")) {
-=======
       if (!noJson) && (name == "key" || name == "startkey" || name == "endkey") {
->>>>>>> 1e1a37c7
         value = toJSON(value);
       }
       buf.push(encodeURIComponent(name) + "=" + encodeURIComponent(value));
