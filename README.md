--- conflicted
+++ resolved
@@ -211,15 +211,11 @@
 
 ### Apps Using CouchApp
 
-<<<<<<< HEAD
-There are a few apps out there already using CouchApp. Please send a pull request adding yours to the list if you're using it too.
+There are a [few apps](http://wiki.github.com/couchapp/couchapp/apps) out there already using CouchApp. Please send a pull request adding yours to the list if you're using it too.
 
 * [Sofa](http://github.com/jchris/sofa)
 * [CouchDB Twitter Client](http://github.com/jchris/couchdb-twitter-client)
 
-=======
-There are a [few apps](http://wiki.github.com/couchapp/couchapp/apps) out there already using CouchApp. Please send a pull request adding yours to the list if you're using it too.
->>>>>>> 33f9fe6b
 
 ## License
 
