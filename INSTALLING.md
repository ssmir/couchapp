--- conflicted
+++ resolved
@@ -11,14 +11,11 @@
 You may need to satisfy some dependencies. We hope this will happen automatically but... you never know.
 
 
-<<<<<<< HEAD
 ## Simplejson Dependency
 
 If you are on stock Mac OS X 10.5 Leopard, your version of setuptools is out of date. If your installation of couchapp fails with "error: Could not find required distribution simplejson", try running
 
     sudo easy_install -U couchapp
-=======
->>>>>>> 33f9fe6b
 
 ## Questions and Comments
 
